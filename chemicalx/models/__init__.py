--- conflicted
+++ resolved
@@ -2,22 +2,7 @@
 
 from class_resolver import Resolver
 
-<<<<<<< HEAD
-from .base import Model, UnimplementedModel  # noqa:F401,F403
-from .caster import *  # noqa:F401,F403
-from .deepcci import *  # noqa:F401,F403
-from .deepddi import *  # noqa:F401,F403
-from .deepdds import *  # noqa:F401,F403
-from .deepdrug import *  # noqa:F401,F403
-from .deepsynergy import *  # noqa:F401,F403
-from .epgcnds import *  # noqa:F401,F403
-from .gcnbmp import *  # noqa:F401,F403
-from .matchmaker import *  # noqa:F401,F403
-from .mhcaddi import *  # noqa:F401,F403
-from .mrgnn import *  # noqa:F401,F403
-from .ssiddi import *  # noqa:F401,F403
-=======
-from .base import UnimplementedModel
+from .base import Model, UnimplementedModel
 from .caster import CASTER
 from .deepcci import DeepCCI
 from .deepddi import DeepDDI
@@ -49,6 +34,5 @@
     "MRGNN",
     "SSIDDI",
 ]
->>>>>>> b4e7c523
 
 model_resolver = Resolver.from_subclasses(base=Model)