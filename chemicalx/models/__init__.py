--- conflicted
+++ resolved
@@ -2,8 +2,6 @@
 
 from class_resolver import Resolver
 
-<<<<<<< HEAD
-from .audnnsynergy import AUDNNSynergy
 from .base import UnimplementedModel
 from .caster import CASTER
 from .deepcci import DeepCCI
@@ -39,20 +37,5 @@
     "MRGNN",
     "SSIDDI",
 ]
-=======
-from .base import UnimplementedModel  # noqa:F401,F403
-from .caster import *  # noqa:F401,F403
-from .deepcci import *  # noqa:F401,F403
-from .deepddi import *  # noqa:F401,F403
-from .deepdds import *  # noqa:F401,F403
-from .deepdrug import *  # noqa:F401,F403
-from .deepsynergy import *  # noqa:F401,F403
-from .epgcnds import *  # noqa:F401,F403
-from .gcnbmp import *  # noqa:F401,F403
-from .matchmaker import *  # noqa:F401,F403
-from .mhcaddi import *  # noqa:F401,F403
-from .mrgnn import *  # noqa:F401,F403
-from .ssiddi import *  # noqa:F401,F403
->>>>>>> ffad5a84
 
 model_resolver = Resolver.from_subclasses(base=UnimplementedModel)