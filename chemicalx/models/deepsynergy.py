r"""An implementation of the DeepSynergy model."""

import torch
import torch.nn.functional as F  # noqa:N812

__all__ = [
    "DeepSynergy",
]

from chemicalx.models import ContextModel

<<<<<<< HEAD
__all__ = [
    "DeepSynergy",
]


class DeepSynergy(ContextModel):
    r"""The DeepSynergy model from the `"DeepSynergy: Predicting
    Anti-Cancer Drug Synergy with Deep Learning"
    <https://academic.oup.com/bioinformatics/article/34/9/1538/4747884>`_ paper.

    Args:
        context_channels (int): The number of context features.
        drug_channels (int): The number of drug features.
        input_hidden_channels (int): The number of hidden layer neurons in the input layer.
        middle_hidden_channels (int): The number of hidden layer neurons in the middle layer.
        final_hidden_channels (int): The number of hidden layer neurons in the final layer.
        dropout_rate (float): The rate of dropout before the scoring head is used.
=======
class DeepSynergy(torch.nn.Module):
    r"""The DeepSynergy model from [deepsynergy]_.

    .. [deepsynergy] `"DeepSynergy: Predicting Anti-Cancer Drug Synergy with Deep Learning"
    <https://academic.oup.com/bioinformatics/article/34/9/1538/4747884>`_
>>>>>>> c25dd1ae
    """

    def __init__(
        self,
        *,
        context_channels: int,
        drug_channels: int,
        input_hidden_channels: int = 32,
        middle_hidden_channels: int = 32,
        final_hidden_channels: int = 32,
        dropout_rate: float = 0.5,
    ):
        """Instantiate the DeepSynergy model.

        :param context_channels: The number of context features.
        :param drug_channels: The number of drug features.
        :param input_hidden_channels: The number of hidden layer neurons in the input layer.
        :param middle_hidden_channels: The number of hidden layer neurons in the middle layer.
        :param final_hidden_channels: The number of hidden layer neurons in the final layer.
        :param dropout_rate: The rate of dropout before the scoring head is used.
        """
        super(DeepSynergy, self).__init__()
        self.encoder = torch.nn.Linear(drug_channels + drug_channels + context_channels, input_hidden_channels)
        self.hidden_first = torch.nn.Linear(input_hidden_channels, middle_hidden_channels)
        self.hidden_second = torch.nn.Linear(middle_hidden_channels, final_hidden_channels)
        self.dropout = torch.nn.Dropout(dropout_rate)
        self.scoring_head = torch.nn.Linear(final_hidden_channels, 1)

    def forward(
        self,
        context_features: torch.FloatTensor,
        drug_features_left: torch.FloatTensor,
        drug_features_right: torch.FloatTensor,
    ) -> torch.FloatTensor:
        """
        Run a forward pass of the DeepSynergy model.

        Args:
            context_features (torch.FloatTensor): A matrix of biological context features.
            drug_features_left (torch.FloatTensor): A matrix of head drug features.
            drug_features_right (torch.FloatTensor): A matrix of tail drug features.
        Returns:
            hidden (torch.FloatTensor): A column vector of predicted synergy scores.
        """
        hidden = torch.cat([context_features, drug_features_left, drug_features_right], dim=1)
        hidden = self.encoder(hidden)
        hidden = F.relu(hidden)
        hidden = self.hidden_first(hidden)
        hidden = F.relu(hidden)
        hidden = self.hidden_second(hidden)
        hidden = F.relu(hidden)
        hidden = self.dropout(hidden)
        hidden = self.scoring_head(hidden)
        hidden = torch.sigmoid(hidden)
        return hidden<|MERGE_RESOLUTION|>--- conflicted
+++ resolved
@@ -3,37 +3,18 @@
 import torch
 import torch.nn.functional as F  # noqa:N812
 
-__all__ = [
-    "DeepSynergy",
-]
-
 from chemicalx.models import ContextModel
 
-<<<<<<< HEAD
 __all__ = [
     "DeepSynergy",
 ]
 
 
 class DeepSynergy(ContextModel):
-    r"""The DeepSynergy model from the `"DeepSynergy: Predicting
-    Anti-Cancer Drug Synergy with Deep Learning"
-    <https://academic.oup.com/bioinformatics/article/34/9/1538/4747884>`_ paper.
-
-    Args:
-        context_channels (int): The number of context features.
-        drug_channels (int): The number of drug features.
-        input_hidden_channels (int): The number of hidden layer neurons in the input layer.
-        middle_hidden_channels (int): The number of hidden layer neurons in the middle layer.
-        final_hidden_channels (int): The number of hidden layer neurons in the final layer.
-        dropout_rate (float): The rate of dropout before the scoring head is used.
-=======
-class DeepSynergy(torch.nn.Module):
     r"""The DeepSynergy model from [deepsynergy]_.
 
     .. [deepsynergy] `"DeepSynergy: Predicting Anti-Cancer Drug Synergy with Deep Learning"
     <https://academic.oup.com/bioinformatics/article/34/9/1538/4747884>`_
->>>>>>> c25dd1ae
     """
 
     def __init__(
