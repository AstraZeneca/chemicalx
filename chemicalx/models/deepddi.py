"""An implementation of the DeepDDI model."""

import torch

from chemicalx.data import DrugPairBatch
from chemicalx.models import Model

__all__ = [
    "DeepDDI",
]


<<<<<<< HEAD
class DeepDDI(Model):
    """An implementation of the DeepDDI model.

    .. [DeepDDI] `Deep learning improves prediction of drug–drug and drug–food interactions
       <https://www.pnas.org/content/115/18/E4304>`_
    """

    def __init__(
        self,
        *,
        drug_channels: int,
        hidden_channels: int = 2048,
        hidden_layers_num: int = 9,
        out_channels: int = 1,
    ):
        """Instantiate the DeepDDI model.

        :param drug_channels: The number of drug features.
        :param hidden_channels: The number of hidden layer neurons.
        :param hidden_layers_num: The number of hidden layers.
        :param out_channels: The number of output channels.
        """
        super(DeepDDI, self).__init__()
        assert hidden_layers_num > 1
        dnn = [
            torch.nn.Linear(drug_channels * 2, hidden_channels),
            torch.nn.ReLU(),
            torch.nn.BatchNorm1d(num_features=hidden_channels, affine=True, momentum=None),
            torch.nn.ReLU(),
        ]
        for _ in range(hidden_layers_num - 1):
            dnn.extend(
                [
                    torch.nn.Linear(hidden_channels, hidden_channels),
                    torch.nn.ReLU(),
                    torch.nn.BatchNorm1d(num_features=hidden_channels, affine=True, momentum=None),
                    torch.nn.ReLU(),
                ]
            )
        dnn.extend([torch.nn.Linear(hidden_channels, out_channels), torch.nn.Sigmoid()])
        self.dnn = torch.nn.Sequential(*dnn)

    def unpack(self, batch: DrugPairBatch):
        """Return the context features, left drug features and right drug features."""
        return (
            batch.drug_features_left,
            batch.drug_features_right,
        )

    def forward(
        self,
        drug_features_left: torch.FloatTensor,
        drug_features_right: torch.FloatTensor,
    ) -> torch.FloatTensor:
        """
        Run a forward pass of the DeepDDI model.

        Args:
            drug_features_left (torch.FloatTensor): A matrix of head drug features.
            drug_features_right (torch.FloatTensor): A matrix of tail drug features.
        Returns:
            hidden (torch.FloatTensor): A column vector of predicted interaction scores.
        """
        input_feature = torch.cat([drug_features_left, drug_features_right], 1)
        hidden = self.dnn(input_feature)
        return hidden
=======
class DeepDDI(UnimplementedModel):
    """An implementation of the DeepDDI model from [ryu2018]_.

    .. seealso:: This model was suggested in https://github.com/AstraZeneca/chemicalx/issues/2

    .. [ryu2018] Ryu, J. Y., *et al.* (2018). `Deep learning improves prediction
       of drug–drug and drug–food interactions <https://doi.org/10.1073/pnas.1803294115>`_.
       *Proceedings of the National Academy of Sciences*, 115(18), E4304–E4311.
    """
>>>>>>> 5449f963
<|MERGE_RESOLUTION|>--- conflicted
+++ resolved
@@ -10,12 +10,14 @@
 ]
 
 
-<<<<<<< HEAD
 class DeepDDI(Model):
-    """An implementation of the DeepDDI model.
+    """An implementation of the DeepDDI model from [ryu2018]_.
 
-    .. [DeepDDI] `Deep learning improves prediction of drug–drug and drug–food interactions
-       <https://www.pnas.org/content/115/18/E4304>`_
+    .. seealso:: This model was suggested in https://github.com/AstraZeneca/chemicalx/issues/2
+
+    .. [ryu2018] Ryu, J. Y., *et al.* (2018). `Deep learning improves prediction
+       of drug–drug and drug–food interactions <https://doi.org/10.1073/pnas.1803294115>`_.
+       *Proceedings of the National Academy of Sciences*, 115(18), E4304–E4311.
     """
 
     def __init__(
@@ -33,7 +35,7 @@
         :param hidden_layers_num: The number of hidden layers.
         :param out_channels: The number of output channels.
         """
-        super(DeepDDI, self).__init__()
+        super().__init__()
         assert hidden_layers_num > 1
         dnn = [
             torch.nn.Linear(drug_channels * 2, hidden_channels),
@@ -65,26 +67,12 @@
         drug_features_left: torch.FloatTensor,
         drug_features_right: torch.FloatTensor,
     ) -> torch.FloatTensor:
-        """
-        Run a forward pass of the DeepDDI model.
+        """Run a forward pass of the DeepDDI model.
 
-        Args:
-            drug_features_left (torch.FloatTensor): A matrix of head drug features.
-            drug_features_right (torch.FloatTensor): A matrix of tail drug features.
-        Returns:
-            hidden (torch.FloatTensor): A column vector of predicted interaction scores.
+        :param drug_features_left: A matrix of head drug features.
+        :param drug_features_right: A matrix of tail drug features.
+        :returns: A column vector of predicted interaction scores.
         """
         input_feature = torch.cat([drug_features_left, drug_features_right], 1)
         hidden = self.dnn(input_feature)
-        return hidden
-=======
-class DeepDDI(UnimplementedModel):
-    """An implementation of the DeepDDI model from [ryu2018]_.
-
-    .. seealso:: This model was suggested in https://github.com/AstraZeneca/chemicalx/issues/2
-
-    .. [ryu2018] Ryu, J. Y., *et al.* (2018). `Deep learning improves prediction
-       of drug–drug and drug–food interactions <https://doi.org/10.1073/pnas.1803294115>`_.
-       *Proceedings of the National Academy of Sciences*, 115(18), E4304–E4311.
-    """
->>>>>>> 5449f963
+        return hidden