"""An implementation of the SSI-DDI model."""

import torch
from torch.nn import LayerNorm
import torch.nn.functional
from torch.nn.modules.container import ModuleList
from torchdrug.data import PackedGraph
from torchdrug.layers import GraphAttentionConv, MeanReadout

from chemicalx.constants import TORCHDRUG_NODE_FEATURES
from chemicalx.data import DrugPairBatch
from chemicalx.models import Model

__all__ = [
    "SSIDDI",
]


class EmbeddingLayer(torch.nn.Module):
    """Attention layer."""

    def __init__(self, feature_number: int):
        """Initialize the relational embedding layer.

        :param feature_number: Number of features.
        """
        super().__init__()
        self.weights = torch.nn.Parameter(torch.zeros(feature_number, feature_number))
        torch.nn.init.xavier_uniform_(self.weights)

    def forward(
        self,
        left_representations: torch.FloatTensor,
        right_representations: torch.FloatTensor,
        alpha_scores: torch.FloatTensor,
    ):
        """
        Make a forward pass with the drug representations.

        :param left_representations: Left side drug representations.
        :param right_representations: Right side drug representations.
        :param alpha_scores: Attention scores.
        :returns: Positive label scores vector.
        """
        attention = torch.nn.functional.normalize(self.weights, dim=-1)
        left_representations = torch.nn.functional.normalize(left_representations, dim=-1)
        right_representations = torch.nn.functional.normalize(right_representations, dim=-1)
        attention = attention.view(-1, self.weights.shape[0], self.weights.shape[1])
        scores = alpha_scores * (left_representations @ attention @ right_representations.transpose(-2, -1))
        scores = scores.sum(dim=(-2, -1)).view(-1, 1)
        return scores


class DrugDrugAttentionLayer(torch.nn.Module):
    """Co-attention layer for drug pairs."""

    def __init__(self, feature_number: int):
        """Initialize the co-attention layer.

        :param feature_number: Number of input features.
        """
        super().__init__()
        self.weight_query = torch.nn.Parameter(torch.zeros(feature_number, feature_number // 2))
        self.weight_key = torch.nn.Parameter(torch.zeros(feature_number, feature_number // 2))
        self.bias = torch.nn.Parameter(torch.zeros(feature_number // 2))
        self.attention = torch.nn.Parameter(torch.zeros(feature_number // 2))
        self.tanh = torch.nn.Tanh()

        torch.nn.init.xavier_uniform_(self.weight_query)
        torch.nn.init.xavier_uniform_(self.weight_key)
        torch.nn.init.xavier_uniform_(self.bias.view(*self.bias.shape, -1))
        torch.nn.init.xavier_uniform_(self.attention.view(*self.attention.shape, -1))

    def forward(self, left_representations: torch.Tensor, right_representations: torch.Tensor):
        """Make a forward pass with the co-attention calculation.

        :param left_representations: Matrix of left hand side representations.
        :param right_representations: Matrix of right hand side representations.
        :returns: Attention scores.
        """
        keys = left_representations @ self.weight_key
        queries = right_representations @ self.weight_query
        e_activations = queries.unsqueeze(-3) + keys.unsqueeze(-2) + self.bias
        attentions = self.tanh(e_activations) @ self.attention
        return attentions


class SSIDDIBlock(torch.nn.Module):
    """SSIDDI Block with convolution and pooling."""

    def __init__(self, head_number: int, in_channels: int, out_channels: int):
        """Initialize an SSI-DDI Block.

        :param head_number: Number of attention heads.
        :param in_channels: Number of input channels.
        :param out_channels: Number of convolutional filters.
        """
        super().__init__()
        self.conv = GraphAttentionConv(input_dim=in_channels, output_dim=out_channels, num_head=head_number)
        self.readout = MeanReadout()

    def forward(self, molecules: PackedGraph):
        """Make a forward pass.

        :param molecules: A batch of graphs.
        :returns: The molecules with updated atom states and the pooled representations.
        """
        molecules.node_feature = self.conv(molecules, molecules.node_feature)
        h_graphs = self.readout(molecules, molecules.node_feature)
        return molecules, h_graphs


class SSIDDI(Model):
    """An implementation of the SSI-DDI model from [nyamabo2021]_.

    .. seealso:: This model was suggested in https://github.com/AstraZeneca/chemicalx/issues/11

    .. [nyamabo2021] Nyamabo, A. K., *et al.* (2021). `SSI–DDI: substructure–substructure interactions
       for drug–drug interaction prediction <https://doi.org/10.1093/bib/bbab133>`_.
       *Briefings in Bioinformatics*, 22(6).
    """

    def __init__(
        self,
        *,
        molecule_channels: int = TORCHDRUG_NODE_FEATURES,
        hidden_channels=(32, 32),
        head_number=(2, 2),
    ):
        """Instantiate the SSI-DDI model.

        :param molecule_channels: The number of molecular features.
        :param hidden_channels: The list of neurons for each hidden layer block.
        :param head_number: The number of attention heads in each block.
        """
        super().__init__()
        self.initial_norm = LayerNorm(molecule_channels)
        self.blocks = ModuleList()
        self.net_norms = ModuleList()

        channels = molecule_channels
        for hidden_channel, head_number in zip(hidden_channels, head_number):
            self.blocks.append(SSIDDIBlock(head_number, channels, hidden_channel))
            self.net_norms.append(LayerNorm(hidden_channel))
            channels = hidden_channel

        self.co_attention = DrugDrugAttentionLayer(channels)
        self.relational_embedding = EmbeddingLayer(channels)

    def unpack(self, batch: DrugPairBatch):
        """Return the left molecular graph and right molecular graph."""
        return (
            batch.drug_molecules_left,
            batch.drug_molecules_right,
        )

    def _forward_molecules(self, molecules: PackedGraph):
        molecules.node_feature = self.initial_norm(molecules.node_feature)
        representation = []
        for block, net_norm in zip(self.blocks, self.net_norms):
            molecules, pooled_hidden_left = block(molecules)
            representation.append(pooled_hidden_left)
            molecules.node_feature = torch.nn.functional.elu(net_norm(molecules.node_feature))
        return torch.stack(representation, dim=-2)

    def forward(self, molecules_left: PackedGraph, molecules_right: PackedGraph) -> torch.FloatTensor:
        """Run a forward pass of the SSI-DDI model.

        :param molecules_left: Batched molecules for the left side drugs.
        :param molecules_right: Batched molecules for the right side drugs.
        :returns: A column vector of predicted synergy scores.
        """
<<<<<<< HEAD
        molecules_left.node_feature = self.initial_norm(molecules_left.node_feature)
        molecules_right.node_feature = self.initial_norm(molecules_right.node_feature)

        representation_left, representation_right = [], []

        for i, block in enumerate(self.blocks):
            molecules_left, pooled_hidden_left = block(molecules_left)
            molecules_left, pooled_hidden_right = block(molecules_right)

            representation_left.append(pooled_hidden_left)
            representation_right.append(pooled_hidden_right)

            molecules_left.node_feature = torch.nn.functional.elu(self.net_norms[i](molecules_left.node_feature))
            molecules_right.node_feature = torch.nn.functional.elu(self.net_norms[i](molecules_right.node_feature))

        representation_left = torch.stack(representation_left, dim=-2)
        representation_right = torch.stack(representation_right, dim=-2)
        attentions = self.co_attention(representation_left, representation_right)
        scores = torch.sigmoid(self.relational_embedding(representation_left, representation_right, attentions))
        return scores
=======
        features_left = self._forward_molecules(molecules_left)
        features_right = self._forward_molecules(molecules_right)
        attentions = self.co_attention(features_left, features_right)
        scores = torch.sigmoid(self.relational_embedding(features_left, features_right, attentions))
        return scores.view(-1, 1)
>>>>>>> 41dc9206
<|MERGE_RESOLUTION|>--- conflicted
+++ resolved
@@ -1,8 +1,8 @@
 """An implementation of the SSI-DDI model."""
 
 import torch
+import torch.nn.functional
 from torch.nn import LayerNorm
-import torch.nn.functional
 from torch.nn.modules.container import ModuleList
 from torchdrug.data import PackedGraph
 from torchdrug.layers import GraphAttentionConv, MeanReadout
@@ -170,31 +170,8 @@
         :param molecules_right: Batched molecules for the right side drugs.
         :returns: A column vector of predicted synergy scores.
         """
-<<<<<<< HEAD
-        molecules_left.node_feature = self.initial_norm(molecules_left.node_feature)
-        molecules_right.node_feature = self.initial_norm(molecules_right.node_feature)
-
-        representation_left, representation_right = [], []
-
-        for i, block in enumerate(self.blocks):
-            molecules_left, pooled_hidden_left = block(molecules_left)
-            molecules_left, pooled_hidden_right = block(molecules_right)
-
-            representation_left.append(pooled_hidden_left)
-            representation_right.append(pooled_hidden_right)
-
-            molecules_left.node_feature = torch.nn.functional.elu(self.net_norms[i](molecules_left.node_feature))
-            molecules_right.node_feature = torch.nn.functional.elu(self.net_norms[i](molecules_right.node_feature))
-
-        representation_left = torch.stack(representation_left, dim=-2)
-        representation_right = torch.stack(representation_right, dim=-2)
-        attentions = self.co_attention(representation_left, representation_right)
-        scores = torch.sigmoid(self.relational_embedding(representation_left, representation_right, attentions))
-        return scores
-=======
         features_left = self._forward_molecules(molecules_left)
         features_right = self._forward_molecules(molecules_right)
         attentions = self.co_attention(features_left, features_right)
         scores = torch.sigmoid(self.relational_embedding(features_left, features_right, attentions))
-        return scores.view(-1, 1)
->>>>>>> 41dc9206
+        return scores