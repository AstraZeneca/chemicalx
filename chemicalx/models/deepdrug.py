--- conflicted
+++ resolved
@@ -15,12 +15,14 @@
 ]
 
 
-<<<<<<< HEAD
 class DeepDrug(Model):
-    """An implementation of the DeepDrug model.
+    """An implementation of the DeepDrug model from [cao2020]_.
 
-    .. seealso:: 'DeepDrug: A general graph-based deep learning framework for drug relation prediction' by Cao et al. \
-    https://www.biorxiv.org/content/10.1101/2020.11.09.375626v1
+    .. seealso:: This model was suggested in https://github.com/AstraZeneca/chemicalx/issues/14
+
+    .. [cao2020] Cao, X., *et al.* (2020). `DeepDrug: A general graph-based deep learning framework
+       for drug relation prediction <https://doi.org/10.1101/2020.11.09.375626>`_.
+       *bioRxiv*, 2020.11.09.375626.
     """
 
     def __init__(
@@ -116,15 +118,4 @@
         hidden = self.final(hidden)
         hidden = torch.sigmoid(hidden)
 
-        return hidden
-=======
-class DeepDrug(UnimplementedModel):
-    """An implementation of the DeepDrug model from [cao2020]_.
-
-    .. seealso:: This model was suggested in https://github.com/AstraZeneca/chemicalx/issues/14
-
-    .. [cao2020] Cao, X., *et al.* (2020). `DeepDrug: A general graph-based deep learning framework
-       for drug relation prediction <https://doi.org/10.1101/2020.11.09.375626>`_.
-       *bioRxiv*, 2020.11.09.375626.
-    """
->>>>>>> 5449f963
+        return hidden