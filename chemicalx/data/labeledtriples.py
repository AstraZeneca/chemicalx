--- conflicted
+++ resolved
@@ -19,11 +19,7 @@
 
     def __len__(self) -> int:
         """Get the number of triples."""
-<<<<<<< HEAD
-        return self.data.shape[0]
-=======
         return len(self.data.index)
->>>>>>> 3c5e6407
 
     def drop_duplicates(self):
         """Drop the duplicated entries."""
