"""Datasets and utilities."""

from class_resolver import Resolver

<<<<<<< HEAD
from .batchgenerator import *  # noqa:F401,F403
from .contextfeatureset import *  # noqa:F401,F403
from .datasetloader import DatasetLoader, DrugComb, DrugCombDB  # noqa:F401,F403
from .drugfeatureset import *  # noqa:F401,F403
from .drugpairbatch import *  # noqa:F401,F403
from .labeledtriples import *  # noqa:F401,F403
=======
from .batchgenerator import BatchGenerator
from .contextfeatureset import ContextFeatureSet
from .datasetloader import DatasetLoader, DrugCombDatasetLoader, DrugCombDbDatasetLoader
from .drugfeatureset import DrugFeatureSet
from .drugpairbatch import DrugPairBatch
from .labeledtriples import LabeledTriples

__all__ = [
    "BatchGenerator",
    "ContextFeatureSet",
    "DrugFeatureSet",
    "DrugPairBatch",
    "LabeledTriples",
    # Datasets
    "dataset_resolver",
    "DatasetLoader",
    "DrugCombDatasetLoader",
    "DrugCombDbDatasetLoader",
]
>>>>>>> b4e7c523

dataset_resolver = Resolver.from_subclasses(base=DatasetLoader)<|MERGE_RESOLUTION|>--- conflicted
+++ resolved
@@ -2,19 +2,17 @@
 
 from class_resolver import Resolver
 
-<<<<<<< HEAD
 from .batchgenerator import *  # noqa:F401,F403
+from .batchgenerator import BatchGenerator
 from .contextfeatureset import *  # noqa:F401,F403
-from .datasetloader import DatasetLoader, DrugComb, DrugCombDB  # noqa:F401,F403
+from .contextfeatureset import ContextFeatureSet
+from .datasetloader import DrugCombDB  # noqa:F401,F403
+from .datasetloader import DatasetLoader, DrugComb
 from .drugfeatureset import *  # noqa:F401,F403
+from .drugfeatureset import DrugFeatureSet
 from .drugpairbatch import *  # noqa:F401,F403
+from .drugpairbatch import DrugPairBatch
 from .labeledtriples import *  # noqa:F401,F403
-=======
-from .batchgenerator import BatchGenerator
-from .contextfeatureset import ContextFeatureSet
-from .datasetloader import DatasetLoader, DrugCombDatasetLoader, DrugCombDbDatasetLoader
-from .drugfeatureset import DrugFeatureSet
-from .drugpairbatch import DrugPairBatch
 from .labeledtriples import LabeledTriples
 
 __all__ = [
@@ -29,6 +27,5 @@
     "DrugCombDatasetLoader",
     "DrugCombDbDatasetLoader",
 ]
->>>>>>> b4e7c523
 
 dataset_resolver = Resolver.from_subclasses(base=DatasetLoader)