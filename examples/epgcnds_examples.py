--- conflicted
+++ resolved
@@ -1,59 +1,8 @@
-<<<<<<< HEAD
+"""Example with EPGCNDS."""
+
 from chemicalx import pipeline
 from chemicalx.models import EPGCNDS
 
-=======
-"""Example with EPGCNDS."""
-
-import pandas as pd
-import torch
-from sklearn.metrics import roc_auc_score
-from tqdm import tqdm
-
-from chemicalx.data import BatchGenerator, DatasetLoader
-from chemicalx.models import EPGCNDS
-
-loader = DatasetLoader("drugcombdb")
-
-drug_feature_set = loader.get_drug_features()
-context_feature_set = loader.get_context_features()
-labeled_triples = loader.get_labeled_triples()
-
-
-generator = BatchGenerator(batch_size=1024, context_features=True, drug_features=True, drug_molecules=True, labels=True)
-
-train_triples, test_triples = labeled_triples.train_test_split()
-
-generator.set_data(context_feature_set, drug_feature_set, train_triples)
-
-
-model = EPGCNDS(69)
-
-model.train()
-
-optimizer = torch.optim.Adam(model.parameters(), lr=0.01, weight_decay=10 ** -7)
-
-loss = torch.nn.BCELoss()
-
-for _ in range(20):
-    for batch in tqdm(generator):
-        optimizer.zero_grad()
-        prediction = model(batch.drug_molecules_left, batch.drug_molecules_right)
-        output = loss(prediction, batch.labels)
-        output.backward()
-        optimizer.step()
-
-model.eval()
-generator.set_labeled_triples(test_triples)
-
-predictions = []
-for batch in tqdm(generator):
-    prediction = model(batch.drug_molecules_left, batch.drug_molecules_right)
-    prediction = prediction.detach().cpu().numpy()
-    identifiers = batch.identifiers
-    identifiers["prediction"] = prediction
-    predictions.append(identifiers)
->>>>>>> c25dd1ae
 
 def main():
     """Train and evaluate the EPGCNDS model."""
